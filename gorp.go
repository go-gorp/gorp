--- conflicted
+++ resolved
@@ -347,12 +347,8 @@
 
 		x := 0
 		first := true
-<<<<<<< HEAD
 		for y := range t.Columns {
 			col := t.Columns[y]
-=======
-		for y := range t.columns {
-			col := t.columns[y]
 			if !(col.isAutoIncr && t.dbmap.Dialect.AutoIncrBindValue() == "") {
 				if !col.Transient {
 					if !first {
@@ -360,7 +356,6 @@
 						s2.WriteString(",")
 					}
 					s.WriteString(t.dbmap.Dialect.QuoteField(col.ColumnName))
->>>>>>> 728a08eb
 
 					if col.isAutoIncr {
 						s2.WriteString(t.dbmap.Dialect.AutoIncrBindValue())
@@ -407,15 +402,9 @@
 		s.WriteString(fmt.Sprintf("update %s set ", t.dbmap.Dialect.QuotedTableForQuery(t.SchemaName, t.TableName)))
 		x := 0
 
-<<<<<<< HEAD
 		for y := range t.Columns {
 			col := t.Columns[y]
-			if !col.isPK && !col.Transient {
-=======
-		for y := range t.columns {
-			col := t.columns[y]
 			if !col.isAutoIncr && !col.Transient {
->>>>>>> 728a08eb
 				if x > 0 {
 					s.WriteString(", ")
 				}
