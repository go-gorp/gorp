--- conflicted
+++ resolved
@@ -384,14 +384,11 @@
 }
 
 func (d MySQLDialect) QuotedTableForQuery(schema string, table string) string {
-<<<<<<< HEAD
 	if strings.TrimSpace(schema) == "" {
 		return d.QuoteField(table)
 	}
 
 	return schema + "." + d.QuoteField(table)
-=======
-	return d.QuoteField(table)
 }
 
 ///////////////////////////////////////////////////////
@@ -497,5 +494,4 @@
 		return table
 	}
 	return schema + "." + table
->>>>>>> 62e6bd25
 }